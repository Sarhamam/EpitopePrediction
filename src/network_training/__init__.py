--- conflicted
+++ resolved
@@ -145,13 +145,8 @@
         torch.save(model.state_dict(), f"./train_results/model_{epoch_idx + 1}")
         torch.save(optimizer.state_dict(), f"./train_results/optimizer_{epoch_idx + 1}")
         csvwriter.writerow(
-<<<<<<< HEAD
             [epoch_idx+1, train_loss / j, train_acc.item() / j, train_recall / j, train_precision / j, epoch_time,
              total_time, test_loss, test_acc.item(), test_recall, test_precision])
-=======
-            [epoch_idx + 1, train_loss / j, train_acc.item() / j, train_recall / j, train_precision / j, epoch_time,
-             total_time, test_loss, test_acc, test_recall, test_precision])
->>>>>>> 556cbc0a
         logger.info(
             f"\t  test loss = {test_loss:.3f}, test accuracy = {test_acc:.3f}, test_time={time.time() - test_start_time:.1f} sec")
 
