import sys
import json
import click
import torch
import logging
import os
from shutil import copyfile

from data_enricher import data_enricher
from network import init_model, train_model, predict
from utils.network_utils import get_device, create_dataset, print_results

logger = logging.getLogger("EpitopePrediction")


@click.command()
@click.argument('input_file', type=click.Path(exists=True))
@click.argument('output_file', type=click.Path(exists=False))
@click.argument('mode', type=click.Choice(['train', 'predict']))
@click.option('--weights', type=click.Path(exists=True),
              help="Path of saved weights created by train mode with the same parameters",
              default="./resources/weights.pytw")
@click.option('--rnn_type', type=click.Choice(['LSTM', 'GRU']), help="Type of network to run", default='GRU')
@click.option('--bidirectional', type=bool, help="Bidirectional RNN", default=True)
@click.option('--batch_size', type=int, help="Batch size", default=10)
@click.option('--concat_after', type=bool, help="Concat numerical properties with RNN output", default=False)
@click.option('--window_size', type=int, help="Window size", default=0)
@click.option('--window_overlap', type=int, help="Window overlap", default=0)
@click.option('--loss_at_end', type=bool, help="Calculates loss after batch (instead of after window)", default=False)
@click.option('--epochs', type=int, help="Number of epochs to train", default=15)
@click.option('--max_batches', type=int, help="Number of maximum batches (-1 is unlimited)", default=-1)
@click.option('--max_length', type=int, help="Max truncated sequences length", default=10000)
@click.option('--hidden_dim', type=int, help="RNN hidden dimensions", default=128)
@click.option('--n_layers', type=int, help="RNN number of layers", default=2)
@click.option('--lr', type=click.FloatRange(1e-6, 1e-1, clamp=True), help="Learning rate", default=5e-4)
@click.option('--numeric_features', type=bool, help="Include numeric features", default=True)
@click.option('--dont_print', is_flag=True, help="Dont print results to stdout")
<<<<<<< HEAD
@click.option('--accuracy_report', type=click.Path(exists=False), default="report.csv")
@click.option('--weighted_loss', type=bool, help="Use weighted loss function instead of BCE", default=False)
=======
@click.option('--accuracy_report', type=click.Path(exists=False),
              help="CSV report containing loss and accuracy per epoch", default="report.csv")
>>>>>>> 23a20491
def cli_main(input_file, output_file, mode, weights, rnn_type, bidirectional, batch_size, concat_after, window_size,
             window_overlap, loss_at_end, epochs, max_batches, max_length, hidden_dim, n_layers, lr, numeric_features,
             dont_print, accuracy_report,weighted_loss):
    try:
        _, file_type = os.path.splitext(input_file)
        if file_type == '.fasta':
            parsed_data = data_enricher(input_file)
            with open("./in.parsed", "w") as f:
                json.dump(parsed_data, f)
        if file_type == '.tsv':           
            copyfile(input_file,"./in.parsed")

    except Exception:
        message = "Failed parsing input file. Please make sure the file is a proper FASTA file."
        logger.exception(message)
        sys.exit(message)

    device = get_device()
    if device == 'cuda':
        logger.info(f"Detected CUDA on device #{torch.cuda.current_device()}: {torch.cuda.get_device_name(0)}")
    else:
        logger.info('Using device: %s\n', device)

    model, optimizer, loss_fn = init_model(device, rnn_type, bidirectional, concat_after, hidden_dim, n_layers, lr,
                                           numeric_features, weighted_loss)
    if window_size == 0:
        window_size = -1
    if mode == 'train':
        model.train()
        train_data, test_data = create_dataset("./in.parsed")
        train_loss, train_acc, test_loss, test_acc = train_model(device, model, optimizer, loss_fn, train_data,
                                                                 test_data,
                                                                 epochs, batch_size, window_size, window_overlap,
                                                                 loss_at_end,
                                                                 max_batches, max_length, accuracy_report)
        logger.info("Training complete. Average training loss is %s", train_loss[-1])
        logger.info("Saving weights to %s", output_file)
        torch.save(model.state_dict(), output_file)
    else:  # Predict mode
        model.load_state_dict(torch.load(weights))
        model.eval()
        test_data = create_dataset("./in.parsed", predict=True)
        results = predict(model, test_data)
        with open(output_file, "w") as f:
            json.dump(results, f)

        if not dont_print:
            print_results(parsed_data, results)


if __name__ == '__main__':
    cli_main()<|MERGE_RESOLUTION|>--- conflicted
+++ resolved
@@ -35,13 +35,10 @@
 @click.option('--lr', type=click.FloatRange(1e-6, 1e-1, clamp=True), help="Learning rate", default=5e-4)
 @click.option('--numeric_features', type=bool, help="Include numeric features", default=True)
 @click.option('--dont_print', is_flag=True, help="Dont print results to stdout")
-<<<<<<< HEAD
-@click.option('--accuracy_report', type=click.Path(exists=False), default="report.csv")
-@click.option('--weighted_loss', type=bool, help="Use weighted loss function instead of BCE", default=False)
-=======
 @click.option('--accuracy_report', type=click.Path(exists=False),
               help="CSV report containing loss and accuracy per epoch", default="report.csv")
->>>>>>> 23a20491
+@click.option('--weighted_loss', type=bool, help="Use weighted loss function instead of BCE", default=False)
+
 def cli_main(input_file, output_file, mode, weights, rnn_type, bidirectional, batch_size, concat_after, window_size,
              window_overlap, loss_at_end, epochs, max_batches, max_length, hidden_dim, n_layers, lr, numeric_features,
              dont_print, accuracy_report,weighted_loss):
